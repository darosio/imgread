# Run lint, mypy, and xdoctest, and pytest with coverage
name: CI

on:
  workflow_dispatch:
  pull_request:
    paths-ignore:
      - "docs/**"
      - "*.md"
  push:
    paths-ignore:
      - "docs/**"
      - "*.md"

concurrency:
  group: ${{ github.workflow }}-${{ github.ref }}
  cancel-in-progress: true

env:
  STABLE_PYTHON_VERSION: "3.10"
  PYTHONUNBUFFERED: "1"
  FORCE_COLOR: "1"

jobs:
  pre-commit:
    name: Lint
    runs-on: "ubuntu-latest"
    steps:
      - name: Checkout Repository
        uses: actions/checkout@v4

      - name: Set up Python
        uses: actions/setup-python@v5
        with:
          python-version: ${{ env.STABLE_PYTHON_VERSION }}

      - name: Set up JDK 8
        uses: actions/setup-java@v4
        with:
          distribution: "adopt"
          java-version: 8

      - name: Display JAVA version
        run: |
          java -version

      - name: Cache pip
        uses: actions/cache@v3
        with:
          path: ~/.cache/pip
          key: ${{ runner.os }}-pip-${{ env.STABLE_PYTHON_VERSION }}-${{ hashFiles('**/constraints.txt') }}
          restore-keys: |
            ${{ runner.os }}-pip-${{ env.STABLE_PYTHON_VERSION }}-
            ${{ runner.os }}-pip-
            pip-

      - name: Install pip and hatch
        run: |
          python -m pip install --constraint=.github/workflows/constraints.txt pip
          pip install --constraint=.github/workflows/constraints.txt hatch
          pip --version
          hatch --version

      - name: Run lint
        run: hatch run lint

  checks:
    name: Mypy and xdoctest ${{ matrix.python }} on ${{ startsWith(matrix.os, 'macos-') && 'macOS' || startsWith(matrix.os, 'windows-') && 'Windows' || 'Linux' }}
    strategy:
      fail-fast: false
      matrix:
        os: [ubuntu-latest, windows-latest, macos-latest]
        python: ["3.10", "3.9", "3.8"]
    runs-on: ${{ matrix.os }}
    steps:
      - uses: actions/checkout@v4
      - name: Set up Python ${{ matrix.python }}
        uses: actions/setup-python@v5
        with:
          python-version: ${{ matrix.python }}

      # - name: Set up JDK 8
      #   uses: actions/setup-java@v4
      #   with:
      #     distribution: "adopt"
      #     java-version: 8
      - name: Install Binaries for Tests (Linux)
        if: matrix.os == 'ubuntu-latest'
        run: |
          sudo add-apt-repository ppa:openjdk-r/ppa
          sudo apt-get update
          sudo apt-get install -y openjdk-8-jdk

      - name: Install Binaries for Docs (macOS)
        if: matrix.os == 'macos-latest'
        run: |
          brew install pandoc plantuml openjdk@8 maven

      - name: Install Binaries for Docs (Windows)
        if: matrix.os == 'windows-latest'
        run: |
          choco install pandoc plantuml jdk8 maven

      - name: Display JAVA version
        run: |
          java -version

      # - name: Cache pip
      #   uses: actions/cache@v3
      #   with:
      #     path: ~/.cache/pip
      #     key: ${{ runner.os }}-pip-${{ matrix.python }}-${{ hashFiles('**/constraints.txt') }}
      #     restore-keys: |
      #       ${{ runner.os }}-pip-${{ matrix.python }}-
      #       ${{ runner.os }}-pip-
      #       pip-
      - uses: actions/cache@v3
        with:
          path: |
            ~/.cache
            ~/.pip
          key: ${{ matrix.os }}-pip-${{ matrix.python }}-${{ hashFiles('pyproject.toml') }}
          restore-keys: |
            ${{ runner.os }}-

      - name: Install pip and hatch
        run: |
          python -m pip install --constraint=.github/workflows/constraints.txt pip
          pip install --constraint=.github/workflows/constraints.txt hatch
          pip --version
          hatch --version

      - name: Upgrade setuptools and wheel # pleonastic
        run: |
          pip install --upgrade setuptools wheel

      - name: Install
        run: |
          pip install numpy
          pip install .[tests]

      - name: Run mypy and xdoctest
        run: |
          # hatch run tests.py${{ matrix.python }}:type
          # hatch run tests.py${{ matrix.python }}:xdoc
          mypy src tests docs/conf.py
          python -m xdoctest nima_io all

  tests:
    name: Tests Python-${{ matrix.python }} on ${{ matrix.os }}
    runs-on: ${{ matrix.os }}
    strategy:
      fail-fast: false
      matrix:
        os: [ubuntu-latest, macos-latest, windows-latest]
        python: ["3.10", "3.9", "3.8"]
    steps:
      - uses: actions/checkout@v4
<<<<<<< HEAD
      - name: Checkout submodules
        run: |
          git submodule update --init --recursive
      - uses: actions/setup-python@v5
=======
      # - name: Checkout submodules
      #   run: |
      #     git submodule update --init --recursive
      - uses: actions/setup-python@v4
>>>>>>> 3740b47a
        with:
          python-version: ${{ matrix.python }}

      - name: Install Binaries for Tests (Linux)
        if: matrix.os == 'ubuntu-latest'
        run: |
          sudo add-apt-repository ppa:openjdk-r/ppa
          sudo apt-get update
          sudo apt-get install -y openjdk-8-jdk
          sudo apt-get install -y maven
          sudo apt-get install -y git-annex
          # sudo apt-get install -y build-essential

      - name: Install Binaries for Docs (macOS)
        if: matrix.os == 'macos-latest'
        run: |
          brew install pandoc plantuml openjdk@8 maven

      - name: Install Binaries for Docs (Windows)
        if: matrix.os == 'windows-latest'
        run: |
          choco install pandoc plantuml jdk8 maven

      - name: Display JAVA version
        run: |
          java -version

      # - name: Checkout git-annex data
      #   run: |
      #     cd tests/data
      #     git-annex get .

      - uses: actions/cache@v3
        id: cache
        with:
          path: tests/data
          key: ${{ hashFiles('tests/data.filenames.md5') }}
          # key: ${{ runner.os }}-buildx-${{ github.sha }}
          enableCrossOsArchive: true
          # restore-keys: |
          # ${{ runner.os }}-buildx-
          # key: ${{ hashFiles('scripts/TEST_RESOURCES_HASH.txt') }}

      - name: Download tests data files
        if: steps.cache.outputs.cache-hit != 'true'
        run: |
          files=("2015Aug28_TransHXB2_50min+DMSO.lif"
                 "LC26GFP_1.tf8"
                 "exp2_2.tif"
                 "im1s1z2c5t_bmd.ome.tif"
                 "im1s1z3c5t_a.ome.tif"
                 "im1s1z3c5t_b.ome.tif"
                 "im1s1z3c5t_bpix.ome.tif"
                 "multi-channel-time-series.ome.tif"
                 "t4_1.tif"
                 "tile6_1.tif")
          for file in "${files[@]}"; do
            wget -P tests/data/ https://gin.g-node.org/darosio/imgread-testdata/raw/master/$file
          done
          echo "::set-output name=files::${files[*]}"

      - name: Cache pip
        uses: actions/cache@v3
        with:
          path: |
            ~/.cache/pip
            ~/bftools
          key: ${{ runner.os }}-pip-${{ matrix.python }}-${{ hashFiles('**/constraints.txt') }}
          enableCrossOsArchive: true
          restore-keys: |
            ${{ runner.os }}-pip-
            # ${{ runner.os }}-pip-${{ matrix.python }}-
            # pip-
      - name: Download and Extract bftools.zip
        # if: steps.cache.outputs.cache-hit != 'true'
        run: |
          curl -LO https://downloads.openmicroscopy.org/bio-formats/5.9.0/artifacts/bftools.zip
          unzip bftools.zip
          ls -l bftools

      # - name: Add bftools to PATH
      #   run: |
      #     # export PATH=$PATH:$(pwd)/bftools
      #     echo "export PATH=$PATH:$(pwd)/bftools" >> $HOME/.bashrc
      #     source $HOME/.bashrc
      #     echo $PATH
      # showinf -version

      # - name: Set up environment
      #   env:
      #     PATH: ${{ runner.toolcache }}/bftools:$PATH
      #   run: |
      #     echo $PATH
      - name: Add to PATH
        run: echo "$(pwd)/bftools" >> $GITHUB_PATH

      - name: Print PATH
        run: |
          echo $PATH

      - name: Run showinf
        run: |
          # ./bftools/showinf -version
          ls bftools
          showinf -version

      - name: Install pip and hatch
        run: |
          python -m pip install --constraint=.github/workflows/constraints.txt pip
          pip install --constraint=.github/workflows/constraints.txt hatch
          pip --version
          hatch --version

      # - name: Run tests and coverage
      #   run: |
      #     hatch run tests:test
      #     hatch run tests:cov

      - name: Upgrade setuptools and wheel
        run: |
          pip install --upgrade setuptools wheel

      - name: Install
        run: |
          pip install numpy
          pip install .[tests]

      - name: Run test and coverage
        run: |
          coverage run -p -m pytest -v -k cli
          coverage run -p -m pytest -v -k jpype
          coverage run -p -m pytest -v -k read
          coverage combine
          coverage report
          coverage xml

      - name: Upload coverage report
        uses: codecov/codecov-action@v3.1.4

  testpypi:
    needs: [pre-commit, checks, tests]
    runs-on: ubuntu-latest
    if: "startsWith(github.event.head_commit.message, 'bump:')"
    outputs:
      version: ${{ steps.version.outputs.ver }}
    steps:
      - name: Check out the repository
        uses: actions/checkout@v4
      - name: Set up Python ${{ env.STABLE_PYTHON_VERSION }}
        uses: actions/setup-python@v5
        with:
          python-version: ${{ env.STABLE_PYTHON_VERSION }}
      - name: Get version
        id: version
        run: |
          echo ${{ github.event.head_commit.message }}
          ver=`echo ${{ github.event.head_commit.message }} | awk '{ print $NF }'`
          echo "ver=${ver}" >> $GITHUB_OUTPUT
          echo "ver=${ver}" >> $GITHUB_ENV
      - name: Run a CLI
        run: |
          python -m pip install --index-url https://test.pypi.org/simple/ --extra-index-url https://pypi.org/simple/ nima_io==${{ env.ver }}
          imgdiff --version

  release:
    name: Release to GitHub
    needs: testpypi
    runs-on: ubuntu-latest
    steps:
      - name: Check out the repository
        uses: actions/checkout@v4
      - name: Create Release
        uses: ncipollo/release-action@v1
        with:
          # bodyFile: "release.md"
          tag: v${{ needs.testpypi.outputs.version }}

  publish:
    name: Publish to PyPI
    needs: testpypi
    runs-on: ubuntu-latest
    steps:
      - name: Check out the repository
        uses: actions/checkout@v4
      - name: Set up Python ${{ env.STABLE_PYTHON_VERSION }}
        uses: actions/setup-python@v5
        with:
          python-version: ${{ env.STABLE_PYTHON_VERSION }}
      - name: Build and publish
        run: |
          pipx run hatch build
          pipx run hatch publish --user=__token__ --auth=${{ secrets.PYPI_TOKEN }}<|MERGE_RESOLUTION|>--- conflicted
+++ resolved
@@ -156,17 +156,11 @@
         python: ["3.10", "3.9", "3.8"]
     steps:
       - uses: actions/checkout@v4
-<<<<<<< HEAD
-      - name: Checkout submodules
-        run: |
-          git submodule update --init --recursive
+      # - name: Checkout submodules
+      #   run: |
+      #     git submodule update --init --recursive
+
       - uses: actions/setup-python@v5
-=======
-      # - name: Checkout submodules
-      #   run: |
-      #     git submodule update --init --recursive
-      - uses: actions/setup-python@v4
->>>>>>> 3740b47a
         with:
           python-version: ${{ matrix.python }}
 
