--- conflicted
+++ resolved
@@ -48,12 +48,16 @@
         uses: actions/cache@v3
         with:
           path: ~/.cache/pip
-<<<<<<< HEAD
-          key: ${{ runner.os }}-pip-${{ env.STABLE_PYTHON_VERSION }}-${{ hashFiles('**/constraints.txt', '**/pyproject.toml') }}
-          enableCrossOsArchive: true
-
-      - name: Install pip and hatch
-        run: python -m pip install --constraint=.github/workflows/constraints.txt pip hatch
+          key: ${{ runner.os }}|pip|${{ env.STABLE_PYTHON_VERSION }}|${{ hashFiles('**/constraints.txt', '**/pyproject.toml') }}
+          enableCrossOsArchive: true
+
+      - name: Install pip, hatch and numpy
+        run: python -m pip install --constraint=.github/workflows/constraints.txt pip hatch numpy
+
+      - name: Install (needed to rebuild pip cache)
+        run: |
+          pip install --upgrade setuptools wheel
+          pip install .[dev]
 
       - name: Cache pre-commit
         uses: actions/cache@v3
@@ -64,83 +68,18 @@
       - name: Run lint
         run: hatch run lint
 
-  checks:
-    name: Mypy and xdoctest ${{ matrix.python }} on ${{ startsWith(matrix.os, 'macos-') && 'macOS' || startsWith(matrix.os, 'windows-') && 'Windows' || 'Linux' }}
-    strategy:
-      fail-fast: false
-      matrix:
-        os: [ubuntu-latest, windows-latest, macos-latest]
-        python: ["3.10"] # , "3.9", "3.8"
-    runs-on: ${{ matrix.os }}
-    steps:
-      - uses: actions/checkout@v4
-      - name: Set up Python ${{ matrix.python }}
-        uses: actions/setup-python@v5
-        with:
-          python-version: ${{ matrix.python }}
-
-      # - name: Set up JDK 8
-      #   uses: actions/setup-java@v4
-      #   with:
-      #     distribution: "adopt"
-      #     java-version: 8
-      - name: Install Binaries for Tests (Linux)
-        if: matrix.os == 'ubuntu-latest'
-        run: |
-          sudo add-apt-repository ppa:openjdk-r/ppa
-          sudo apt-get update
-          sudo apt-get install -y openjdk-8-jdk
-
-      - name: Install Binaries for Docs (macOS)
-        if: matrix.os == 'macos-latest'
-        run: |
-          brew install pandoc plantuml openjdk@8 maven
-=======
-          key: ${{ runner.os }}|pip|${{ env.STABLE_PYTHON_VERSION }}|${{ hashFiles('**/constraints.txt', '**/pyproject.toml') }}
-          enableCrossOsArchive: true
->>>>>>> 14b924cb
-
-      - name: Install pip, hatch and numpy
-        run: python -m pip install --constraint=.github/workflows/constraints.txt pip hatch numpy
-
-      - name: Install (needed to rebuild pip cache)
-        run: |
-          pip install --upgrade setuptools wheel
-          pip install .[dev]
-
-      - name: Cache pre-commit
-        uses: actions/cache@v3
-        with:
-          path: ~/.cache/pre-commit/
-          key: pre-commit|${{ env.STABLE_PYTHON_VERSION }}|${{ hashFiles('.pre-commit-config.yaml') }}
-
-      - name: Run lint
-        run: hatch run lint
-
   tests:
-<<<<<<< HEAD
-    name: Tests py-${{ matrix.python }} on ${{ matrix.os }}
-=======
     name: ${{ matrix.tests }} py-${{ matrix.python }} on ${{ startsWith(matrix.os, 'macos-') && 'macOS' || startsWith(matrix.os, 'windows-') && 'Windows' || 'Linux' }}
->>>>>>> 14b924cb
     runs-on: ${{ matrix.os }}
     strategy:
       fail-fast: false
       matrix:
-<<<<<<< HEAD
-        os: [ubuntu-latest]
-=======
         os: [ubuntu-latest] # macos-latest, windows-latest
->>>>>>> 14b924cb
         python: ["3.10", "3.9", "3.8"]
         tests: [pytest, xdoc] # , mypy
     steps:
-<<<<<<< HEAD
-      - uses: actions/checkout@v4
-=======
-      - name: Checkout Repository
-        uses: actions/checkout@v4
->>>>>>> 14b924cb
+      - name: Checkout Repository
+        uses: actions/checkout@v4
 
       - name: Set up Python-${{ matrix.python }}
         uses: actions/setup-python@v5
@@ -156,12 +95,8 @@
       - name: Display JAVA version
         run: java -version
 
-<<<<<<< HEAD
-      - id: cache
-=======
       - name: Cache tests/data
         id: cache-data
->>>>>>> 14b924cb
         uses: actions/cache@v3
         with:
           path: tests/data
@@ -186,12 +121,8 @@
           done
           echo "files=${files[*]}" >> $GITHUB_OUTPUT
 
-<<<<<<< HEAD
-      - id: cache-bftools
-=======
       - name: Cache bftools
         id: cache-bftools
->>>>>>> 14b924cb
         uses: actions/cache@v3
         with:
           path: ./bftools
@@ -202,64 +133,14 @@
         run: |
           curl -LO https://downloads.openmicroscopy.org/bio-formats/5.9.0/artifacts/bftools.zip
           unzip bftools.zip
-<<<<<<< HEAD
 
       - name: Add bftools to PATH
         run: echo "$(pwd)/bftools" >> $GITHUB_PATH
 
-=======
-
-      - name: Add bftools to PATH
-        run: echo "$(pwd)/bftools" >> $GITHUB_PATH
-
->>>>>>> 14b924cb
       - name: Run showinf
         run: showinf -version
 
       - name: Cache pip
-<<<<<<< HEAD
-        uses: actions/cache@v3
-        with:
-          path: ~/.cache/pip
-          key: ${{ runner.os }}-pip-${{ matrix.python }}-${{ hashFiles('**/constraints.txt', '**/pyproject.toml') }}
-          enableCrossOsArchive: true
-          # restore-keys: |
-          #   ${{ runner.os }}-pip-${{ matrix.python }}-${{ hashFiles('**/constraints.txt', '**/pyproject.toml') }}
-          #   ${{ runner.os }}-pip-${{ matrix.python }}-
-          #   ${{ runner.os }}-pip-
-          #   pip-
-
-      # - name: lists
-      #   run: ls -R ~/.cache/pip
-
-      - name: Install pip and hatch
-        run: |
-          python -m pip install --constraint=.github/workflows/constraints.txt pip hatch numpy
-
-      - name: Run tests and coverage
-        run: |
-          hatch run tests:test
-          hatch run tests:cov
-
-      # - name: Upgrade setuptools and wheel
-      #   run: |
-      #     pip install --upgrade setuptools wheel
-      #     pip install cython
-
-      # - name: Install
-      #   run: |
-      #     pip install numpy
-      #     pip install --use-pep517 .[tests]
-
-      # - name: Run test and coverage
-      #   run: |
-      #     coverage run -p -m pytest -v -k cli
-      #     coverage run -p -m pytest -v -k jpype
-      #     coverage run -p -m pytest -v -k read
-      #     coverage combine
-      #     coverage report
-      #     coverage xml
-=======
         id: cache-pip
         uses: actions/cache@v3
         with:
@@ -283,7 +164,6 @@
       - name: Run coverage
         if: matrix.tests == 'pytest'
         run: hatch run tests.py${{ matrix.python }}:cov
->>>>>>> 14b924cb
 
       - name: Upload coverage report
         uses: codecov/codecov-action@v3.1.4
