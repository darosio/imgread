# CI Workflow
# This workflow runs linting, type checking, and testing (pytest with coverage),
# builds documentation, and deploys it to GitHub Pages.
name: CI

on:
  workflow_dispatch:
  pull_request:
    paths-ignore:
      - "docs/**"
      - "*.md"
  push:
    paths-ignore:
      - "*.md"

concurrency:
  group: ${{ github.workflow }}-${{ github.ref }}
  cancel-in-progress: true

env:
  STABLE_PYTHON_VERSION: "3.12"
  PYTHONUNBUFFERED: "1"
  FORCE_COLOR: "1"

jobs:
  pre-commit:
    name: Lint
    runs-on: "ubuntu-latest"
    steps:
      - name: Checkout Repository
        uses: actions/checkout@v4

      - name: Set up Python-${{ env.STABLE_PYTHON_VERSION }}
        uses: actions/setup-python@v5
        with:
          python-version: ${{ env.STABLE_PYTHON_VERSION }}

      - name: Set up JDK 8
        uses: actions/setup-java@v4
        with:
          distribution: "adopt"
          java-version: 8

      - name: Display JAVA version
        run: java -version

      - name: Cache pip
        id: cache-pip
        uses: actions/cache@v4
        with:
          path: ~/.cache/pip
          key: ${{ runner.os }}|pip|${{ env.STABLE_PYTHON_VERSION }}|${{ hashFiles('**/constraints.txt', '**/pyproject.toml') }}
          enableCrossOsArchive: true

      - name: Install pip and hatch
        run: python -m pip install --constraint=.github/workflows/constraints.txt pip hatch

      - name: Cache pre-commit
        uses: actions/cache@v4
        with:
          path: ~/.cache/pre-commit/
          key: pre-commit|${{ env.STABLE_PYTHON_VERSION }}|${{ hashFiles('.pre-commit-config.yaml') }}

      - name: Run lint
        run: hatch run lint

  tests:
    name: ${{ matrix.tests }} py-${{ matrix.python }} on ${{ startsWith(matrix.os, 'macos-') && 'macOS' || startsWith(matrix.os, 'windows-') && 'Windows' || 'Linux' }}
    runs-on: ${{ matrix.os }}
    strategy:
      fail-fast: false
      matrix:
        os: [ubuntu-latest, macos-latest] # , windows-latest
        python: ["3.12", "3.11", "3.10"]
        tests: [pytest, mypy, xdoc]
    steps:
      - name: Checkout Repository
        uses: actions/checkout@v4

      - name: Set up Python-${{ matrix.python }}
        uses: actions/setup-python@v5
        with:
          python-version: ${{ matrix.python }}

      - name: Set up JDK 8
        uses: actions/setup-java@v4
        with:
          distribution: "adopt"
          java-version: 8

      - name: Display JAVA version
        run: java -version

      - name: Cache tests/data
        id: cache-data
        uses: actions/cache@v4
        with:
          path: tests/data
          key: ${{ hashFiles('tests/data.filenames.md5') }}
          enableCrossOsArchive: true

      - name: Download tests data files
        if: steps.cache-data.outputs.cache-hit != 'true' && matrix.tests != 'mypy'
        shell: bash
        run: |
          base_url="https://gin.g-node.org/darosio/imgread-testdata/raw/master/"
          wget -P tests/data/ -i tests/data.filenames.txt -B "$base_url"
          files=($(<tests/data.filenames.txt))
          echo "files=${files[*]}" >> $GITHUB_OUTPUT

      - name: List cached data files
        if: "!startsWith(matrix.os , 'windows-')"
        run: |
          echo "Listing files in tests/data"
          ls -a tests/data

      - name: Cache pip
        id: cache-pip
        uses: actions/cache@v4
        with:
          path: ~/.cache/pip
          key: ${{ runner.os }}|pip|${{ matrix.python }}|-${{ hashFiles('**/constraints.txt', '**/pyproject.toml') }}
          enableCrossOsArchive: true

      - name: Install pip and hatch
        run: |
          python -m pip install --constraint=.github/workflows/constraints.txt pip hatch

      - name: Run pytest and coverage
        if: matrix.tests == 'pytest'
        run: hatch run tests.py${{ matrix.python }}:test

      - name: Run coverage
        if: matrix.tests == 'pytest'
        run: hatch run tests.py${{ matrix.python }}:cov

      - name: Upload coverage report
        if: matrix.tests == 'pytest'
        uses: codecov/codecov-action@v4.3.0
        with:
          token: ${{ secrets.CODECOV_TOKEN }}

      - name: Run mypy
        if: matrix.tests == 'mypy'
        run: hatch run tests.py${{ matrix.python }}:type

      - name: Run xdoctest
        if: matrix.tests == 'xdoc'
        run: hatch run tests.py${{ matrix.python }}:xdoc

  testpypi:
    needs: [pre-commit, tests]
    runs-on: ubuntu-latest
    if: "startsWith(github.event.head_commit.message, 'bump:')"
    outputs:
      version: ${{ steps.version.outputs.ver }}
    steps:
      - name: Checkout Repository
        uses: actions/checkout@v4

      - name: Set up Python-${{ env.STABLE_PYTHON_VERSION }}
        uses: actions/setup-python@v5
        with:
          python-version: ${{ env.STABLE_PYTHON_VERSION }}

      - name: Get version
        id: version
        run: |
          echo ${{ github.event.head_commit.message }}
          ver=`echo ${{ github.event.head_commit.message }} | awk '{ print $NF }'`
          echo "ver=${ver}" >> $GITHUB_OUTPUT
          echo "ver=${ver}" >> $GITHUB_ENV

      - name: Set up JDK 8
        uses: actions/setup-java@v4
        with:
          distribution: "adopt"
          java-version: 8

      - name: Cache pip
        id: cache-pip
        uses: actions/cache@v4
        with:
          path: ~/.cache/pip
          key: ${{ runner.os }}|pip|${{ env.STABLE_PYTHON_VERSION }}|${{ hashFiles('**/constraints.txt', '**/pyproject.toml') }}
          enableCrossOsArchive: true

      - name: Install pip
        run: python -m pip install --constraint=.github/workflows/constraints.txt pip

      - name: Run a CLI
        run: |
          python -m pip install --index-url https://test.pypi.org/simple/ --extra-index-url https://pypi.org/simple/ nima_io==${{ env.ver }}
          imgdiff --version

  release:
    name: Release to GitHub
    needs: testpypi
    runs-on: ubuntu-latest
    steps:
      - name: Checkout Repository
        uses: actions/checkout@v4

      - name: Create Release
        uses: ncipollo/release-action@v1
        with:
          # bodyFile: "release.md"
          tag: v${{ needs.testpypi.outputs.version }}

  publish:
    name: Publish to PyPI
    needs: testpypi
    runs-on: ubuntu-latest
    steps:
      - name: Check out the repository
        uses: actions/checkout@v4

      - name: Set up Python ${{ env.STABLE_PYTHON_VERSION }}
        uses: actions/setup-python@v5
        with:
          python-version: ${{ env.STABLE_PYTHON_VERSION }}

      - name: Build and publish
        run: |
          pipx run hatch build
          pipx run hatch publish --user=__token__ --auth=${{ secrets.PYPI_TOKEN }}

  docs_build:
    runs-on: ubuntu-latest
    steps:
      - name: Checkout Repository
        uses: actions/checkout@v4

      - name: Set up Python ${{ env.STABLE_PYTHON_VERSION }}
        uses: actions/setup-python@v5
        with:
          python-version: ${{ env.STABLE_PYTHON_VERSION }}

      - name: Set up JDK 8
        uses: actions/setup-java@v4
        with:
          distribution: "adopt"
          java-version: 8

      - name: Display JAVA version
        run: java -version

      - name: Install binaries for docs
        run: |
          sudo add-apt-repository ppa:openjdk-r/ppa
          sudo apt-get update
          sudo apt-get install -y pandoc
          sudo apt-get install -y plantuml

      - name: Cache tests/data
        id: cache-data
        uses: actions/cache@v4
        with:
          path: tests/data
          key: ${{ hashFiles('tests/data.filenames.md5') }}
          enableCrossOsArchive: true

      - name: Download tests data files
        if: steps.cache-data.outputs.cache-hit != 'true' && matrix.tests != 'mypy'
        run: |
          base_url="https://gin.g-node.org/darosio/imgread-testdata/raw/master/"
          wget -P tests/data/ -i tests/data.filenames.txt -B "$base_url"
          files=($(<tests/data.filenames.txt))
          echo "files=${files[*]}" >> $GITHUB_OUTPUT

      - name: List cached data files
        run: |
          echo "Listing files in tests/data"
          ls -a tests/data

      - name: Cache pip
        id: cache-pip
        uses: actions/cache@v4
        with:
          path: ~/.cache/pip
          key: ${{ runner.os }}|pip|${{ env.STABLE_PYTHON_VERSION }}|-${{ hashFiles('**/constraints.txt', '**/pyproject.toml') }}
          enableCrossOsArchive: true

      - name: Install pip and hatch
        run: |
          python -m pip install --constraint=.github/workflows/constraints.txt pip hatch

      - name: Run hatch
        run: hatch run docs

      - name: Upload artifact
        uses: actions/upload-pages-artifact@v3
        with:
          name: github-pages
          path: "./docs/_build"

  docs_deploy:
    runs-on: ubuntu-latest
<<<<<<< HEAD
    if: ${{ github.ref == 'refs/heads/main' }}
    # if: ${{  (github.event_name == 'pull_request' && github.event.pull_request.merged == true) }}
    # if: ${{  (github.event_name == 'pull_request' && github.event.pull_request.base.ref == 'main') }}
=======
    # if: ${{ github.ref == 'refs/heads/main' || (github.event_name == 'pull_request' && github.event.pull_request.merged == true) }}
    if: ${{ github.ref == 'refs/heads/main' || (github.event_name == 'pull_request' && github.event.pull_request.base.ref == 'main') }}
>>>>>>> a46b9298
    needs: [docs_build]
    environment:
      name: github-pages
      url: ${{ steps.deployment.outputs.page_url }}
    # Sets permissions of the GITHUB_TOKEN to allow deployment to GitHub Pages
    permissions:
      contents: read
      pages: write
      id-token: write
    steps:
      - name: Download artifact
        uses: actions/download-artifact@v4
        with:
          name: github-pages
      - name: Deploy to GitHub Pages
        id: deployment
        uses: actions/deploy-pages@v4

  docs_deploy_after_merge:
    runs-on: ubuntu-latest
    needs: [docs_build, auto_merge_deps]
    environment:
      name: github-pages
      url: ${{ steps.deployment.outputs.page_url }}
    # Sets permissions of the GITHUB_TOKEN to allow deployment to GitHub Pages
    permissions:
      contents: read
      pages: write
      id-token: write
    steps:
      - name: Download artifact
        uses: actions/download-artifact@v4
        with:
          name: github-pages
      - name: Deploy to GitHub Pages
        id: deployment
        uses: actions/deploy-pages@v4

  auto_merge_deps:
    name: Auto Merge dependencies labeled PRs
    needs: [pre-commit, tests, docs_build]
    # Run only on pull_request labeled dependencies (e.g. by dependabot).
    if: ${{ contains(github.event.pull_request.labels.*.name, 'dependencies') }}
    runs-on: ubuntu-latest
    steps:
      - name: Checkout code
        uses: actions/checkout@v4

      - name: Merge PR
        run: |
          echo "Merging..."
          # gh pr merge --squash --delete-branch
          gh pr merge --squash
        shell: /usr/bin/bash -e {0}
        env:
          STABLE_PYTHON_VERSION: 3.11
          FORCE_COLOR: 1
          GH_TOKEN: ${{ secrets.GITHUB_TOKEN }}

      # - name: Merge PR
      #   uses: pascalgn/automerge-action@v0.16.3
      #   env:
      #     GITHUB_TOKEN: "${{ secrets.GITHUB_TOKEN }}"
      #     MERGE_LABELS: dependencies
      #     MERGE_METHOD: squash
      #     MERGE_FORKS: false
      #     UPDATE_LABELS: dependencies
      #     DELETE_BRANCH_AFTER_MERGE: true<|MERGE_RESOLUTION|>--- conflicted
+++ resolved
@@ -296,14 +296,9 @@
 
   docs_deploy:
     runs-on: ubuntu-latest
-<<<<<<< HEAD
     if: ${{ github.ref == 'refs/heads/main' }}
     # if: ${{  (github.event_name == 'pull_request' && github.event.pull_request.merged == true) }}
     # if: ${{  (github.event_name == 'pull_request' && github.event.pull_request.base.ref == 'main') }}
-=======
-    # if: ${{ github.ref == 'refs/heads/main' || (github.event_name == 'pull_request' && github.event.pull_request.merged == true) }}
-    if: ${{ github.ref == 'refs/heads/main' || (github.event_name == 'pull_request' && github.event.pull_request.base.ref == 'main') }}
->>>>>>> a46b9298
     needs: [docs_build]
     environment:
       name: github-pages
