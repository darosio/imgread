--- conflicted
+++ resolved
@@ -46,12 +46,7 @@
         uses: actions/cache@v3
         with:
           path: tests/data
-<<<<<<< HEAD
-          key: ${{ hashFiles('.data.filenames.md5') }}
-          # key: ${{ runner.os }}-buildx-${{ github.sha }}
-=======
           key: ${{ hashFiles('tests/data.filenames.md5') }}
->>>>>>> 14b924cb
           enableCrossOsArchive: true
 
       - name: Download tests data files
