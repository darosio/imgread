--- conflicted
+++ resolved
@@ -4,30 +4,18 @@
     directory: "/"
     schedule:
       interval: daily
-<<<<<<< HEAD
-      time: "10:10"
-=======
       time: "05:00"
->>>>>>> db0c68bc
       timezone: "Europe/Rome"
   - package-ecosystem: pip
     directory: "/.github/workflows"
     schedule:
       interval: daily
-<<<<<<< HEAD
-      time: "10:10"
-=======
       time: "05:00"
->>>>>>> db0c68bc
       timezone: "Europe/Rome"
   - package-ecosystem: pip
     directory: "/"
     schedule:
       interval: daily
-<<<<<<< HEAD
-      time: "10:10"
-=======
       time: "05:00"
->>>>>>> db0c68bc
       timezone: "Europe/Rome"
     open-pull-requests-limit: 15