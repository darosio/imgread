--- conflicted
+++ resolved
@@ -1,672 +1,4 @@
 {
-<<<<<<< HEAD
- "cells": [
-  {
-   "cell_type": "markdown",
-   "id": "5b631045-a739-4722-82eb-2af8cee4500f",
-   "metadata": {},
-   "source": [
-    "## Import and Data Path Assignment\n",
-    "\n",
-    "To begin our analysis, we first need to import the necessary libraries and assign the path to our data files. This step ensures that we have access to the tools and resources required for the subsequent tasks.\n",
-    "\n",
-    "Let's get started by executing the following code:"
-   ]
-  },
-  {
-   "cell_type": "code",
-   "execution_count": null,
-   "id": "5a23c9e2-cb1e-4518-9ca1-d12e03722461",
-   "metadata": {},
-   "outputs": [],
-   "source": [
-    "%load_ext autoreload\n",
-    "%autoreload 2\n",
-    "\n",
-    "%load_ext line_profiler\n",
-    "%load_ext memory_profiler\n",
-    "\n",
-    "import matplotlib.pyplot as plt\n",
-    "import skimage.io\n",
-    "import numpy as np\n",
-    "import tifffile\n",
-    "\n",
-    "import nima_io.read as ir\n",
-    "\n",
-    "from pathlib import Path\n",
-    "\n",
-    "tdata = Path(\"../../tests/data/\")\n",
-    "\n",
-    "lif = tdata / \"2015Aug28_TransHXB2_50min+DMSO.lif\"\n",
-    "img_tile = tdata / \"t4_1.tif\"  # C=3 T=4 S=15\n",
-    "img_void_tile = tdata / \"tile6_1.tif\"  # C=4 T=3 S=14 scattered\n",
-    "imgsingle = tdata / \"exp2_2.tif\"  # C=2 T=81\n",
-    "\n",
-    "mcts = tdata / \"multi-channel-time-series.ome.tif\"  # C=3 T=7\n",
-    "bigtiff = tdata / \"LC26GFP_1.tf8\"  # bigtiff"
-   ]
-  },
-  {
-   "cell_type": "markdown",
-   "id": "b23a791c-1080-4e38-bc12-f5d53eca2c2e",
-   "metadata": {},
-   "source": [
-    "So, we have few options to open microscopy datafiles:\n",
-    "\n",
-    "- skimage.io.imread\n",
-    "- skimage.io.imread_collection\n",
-    "- tifffile.TiffFile\n",
-    "- tifffile.TiffSequence\n",
-    "- bioformats.ImageReader\n",
-    "\n",
-    "Imagej hyperstack are organized as **TZCYXS**.\n",
-    "\n",
-    "Holoview can also be used. Check availability of reading from disk a la memmap.\n",
-    "\n",
-    "Bioformats claims the following standard: separate tiff for each channel and for each time point.\n",
-    "Thus a ome.tif would contain a single plane or a zstack. \n",
-    "\n",
-    "What about tiles? Bioformats has some 6D, 7D and 8D working aroud 5D. But how is exactly defined 5D?"
-   ]
-  },
-  {
-   "cell_type": "markdown",
-   "id": "cd09e9ee-e0a4-46ae-b04e-3411cc356dc8",
-   "metadata": {},
-   "source": [
-    "## Skimage and Tifffile"
-   ]
-  },
-  {
-   "cell_type": "code",
-   "execution_count": null,
-   "id": "3d1b7d1a-27b9-417e-b974-dfed3dff625d",
-   "metadata": {},
-   "outputs": [],
-   "source": [
-    "t1 = skimage.io.imread(img_tile, plugin=\"tifffile\")\n",
-    "t2 = skimage.io.imread(img_void_tile, plugin=\"tifffile\")\n",
-    "t1.shape, t2.shape"
-   ]
-  },
-  {
-   "cell_type": "code",
-   "execution_count": null,
-   "id": "1ca4cfa8-8e52-4e23-9924-db71af66b75f",
-   "metadata": {},
-   "outputs": [],
-   "source": [
-    "tf1 = tifffile.imread(img_tile)\n",
-    "tf2 = tifffile.imread(img_void_tile)\n",
-    "tf1.shape, tf2.shape"
-   ]
-  },
-  {
-   "cell_type": "markdown",
-   "id": "0cde09f8-0896-42fd-ab9c-ef3f70a1393b",
-   "metadata": {},
-   "source": [
-    "Only for tiff data files provides:\n",
-    "\n",
-    "- sequence\n",
-    "- OME metadata\n",
-    "- memmap\n",
-    "- zarr"
-   ]
-  },
-  {
-   "cell_type": "code",
-   "execution_count": null,
-   "id": "1b11f1b2-cb32-4e05-aedf-706fbccf9fbe",
-   "metadata": {},
-   "outputs": [],
-   "source": [
-    "fp1glob = \"/home/dati/liaisan/data/260816/FLAT/cyan_em10/cyan_em10_p*.tif\"\n",
-    "tifs = tifffile.TiffSequence(fp1glob)\n",
-    "d = tifs.asarray()\n",
-    "print(d.shape)\n",
-    "print(tifs.shape)"
-   ]
-  },
-  {
-   "cell_type": "code",
-   "execution_count": null,
-   "id": "05781629-a043-4ce5-990c-06c0f4a10aac",
-   "metadata": {},
-   "outputs": [],
-   "source": [
-    "with tifffile.TiffFile(img_tile) as tif:\n",
-    "    tag = tif.pages[0].tags[\"ImageDescription\"]\n",
-    "\n",
-    "tag.value"
-   ]
-  },
-  {
-   "cell_type": "markdown",
-   "id": "9745c848-db39-4deb-afcd-0568e9a26d49",
-   "metadata": {},
-   "source": [
-    "## nima_io.read"
-   ]
-  },
-  {
-   "cell_type": "code",
-   "execution_count": null,
-   "id": "6ea6bcdc-fead-4212-b340-8fed02b1c08f",
-   "metadata": {},
-   "outputs": [],
-   "source": [
-    "ir.ensure_vm()"
-   ]
-  },
-  {
-   "cell_type": "code",
-   "execution_count": null,
-   "id": "a45898ba-19f0-4489-b468-9d0172ed4424",
-   "metadata": {},
-   "outputs": [],
-   "source": [
-    "md1, wr1 = ir.read(str(img_tile))\n",
-    "md2, wr2 = ir.read(str(img_void_tile))"
-   ]
-  },
-  {
-   "cell_type": "code",
-   "execution_count": null,
-   "id": "814144b5-0c32-432f-9eef-ade6e5d0e9b7",
-   "metadata": {},
-   "outputs": [],
-   "source": [
-    "md1, md2"
-   ]
-  },
-  {
-   "cell_type": "code",
-   "execution_count": null,
-   "id": "819679c9-ecdc-44c0-a545-633f97c68995",
-   "metadata": {},
-   "outputs": [],
-   "source": [
-    "f = ir.stitch(md2, wr2, c=2, t=2)\n",
-    "skimage.io.imshow(f)"
-   ]
-  },
-  {
-   "cell_type": "code",
-   "execution_count": null,
-   "id": "ac24dad5-2761-4918-ab90-5261b92e481a",
-   "metadata": {},
-   "outputs": [],
-   "source": [
-    "# import javabridge\n",
-    "# import bioformats\n",
-    "# javabridge.start_vm(class_path=bioformats.JARS)"
-   ]
-  },
-  {
-   "cell_type": "markdown",
-   "id": "d03ae657-bc44-4482-9bec-2b7260598c14",
-   "metadata": {},
-   "source": [
-    "## performance\n",
-    "### showinf"
-   ]
-  },
-  {
-   "cell_type": "code",
-   "execution_count": null,
-   "id": "6829f011-bfb6-4148-9b43-085e6d80a53b",
-   "metadata": {},
-   "outputs": [],
-   "source": [
-    "%timeit ir.read_inf(lif), ir.read_inf(img), ir.read_inf(img_tile)\n",
-    "%memit ir.read_inf(lif), ir.read_inf(img), ir.read_inf(img_tile)"
-   ]
-  },
-  {
-   "cell_type": "markdown",
-   "id": "bcc9e370-9ef4-4ab1-8b66-eaca7880e54a",
-   "metadata": {},
-   "source": [
-    "### bioformats (std)"
-   ]
-  },
-  {
-   "cell_type": "code",
-   "execution_count": null,
-   "id": "66d70788-dca5-48a5-a9dc-26036f052305",
-   "metadata": {},
-   "outputs": [],
-   "source": [
-    "%timeit ir.read_bf(lif), ir.read_bf(img), ir.read_bf(img_tile)\n",
-    "%memit ir.read_bf(lif), ir.read_bf(img), ir.read_bf(img_tile)"
-   ]
-  },
-  {
-   "cell_type": "markdown",
-   "id": "526024f0-2340-4daf-81d6-a996ff5279ec",
-   "metadata": {},
-   "source": [
-    "### javabridge"
-   ]
-  },
-  {
-   "cell_type": "code",
-   "execution_count": null,
-   "id": "a7c49ef8-bb45-481f-a6b0-ed3309a422cc",
-   "metadata": {},
-   "outputs": [],
-   "source": [
-    "# OME-TIFF only\n",
-    "%timeit ir.read_jb(img), ir.read_jb(img_tile)\n",
-    "%memit ir.read_jb(img), ir.read_jb(img_tile)"
-   ]
-  },
-  {
-   "cell_type": "markdown",
-   "id": "e087b9ad-7cc6-4e04-8405-1516211e84fc",
-   "metadata": {},
-   "source": [
-    "### read"
-   ]
-  },
-  {
-   "cell_type": "code",
-   "execution_count": null,
-   "id": "1a62169e-1b7e-460a-acae-fd2841ee84db",
-   "metadata": {},
-   "outputs": [],
-   "source": [
-    "%timeit ir.read(lif), ir.read(img), ir.read(img_tile)\n",
-    "%memit ir.read(lif), ir.read(img), ir.read(img_tile)"
-   ]
-  },
-  {
-   "cell_type": "markdown",
-   "id": "953f0cb2-a996-4cb6-aaf0-6e96da4d28f7",
-   "metadata": {},
-   "source": [
-    "## ImageIO"
-   ]
-  },
-  {
-   "cell_type": "markdown",
-   "id": "8b430fef-d232-4ec4-b379-090e58f2ee18",
-   "metadata": {},
-   "source": [
-    "Started comparing the available options to read microscopy file.\n",
-    "\n",
-    "- mosaic"
-   ]
-  },
-  {
-   "cell_type": "code",
-   "execution_count": null,
-   "id": "9477b049-2b46-4ab3-8e6b-b809c762bda3",
-   "metadata": {},
-   "outputs": [],
-   "source": [
-    "from imageio.v3 import imread\n",
-    "\n",
-    "%timeit i = imread(img_void_tile, index=13)\n",
-    "i = imread(img_void_tile, index=13)\n",
-    "i.shape"
-   ]
-  },
-  {
-   "cell_type": "markdown",
-   "id": "8e1fa466-c8b6-4edb-b5b7-87dcbca156b8",
-   "metadata": {},
-   "source": [
-    "It can read tif (tf8) files. Series might be passed using `index` (you need to know in advance).\n",
-    "\n",
-    "## AICSImageIO"
-   ]
-  },
-  {
-   "cell_type": "code",
-   "execution_count": null,
-   "id": "0bad2621-ee75-4c61-9a3c-434c67866c31",
-   "metadata": {},
-   "outputs": [],
-   "source": [
-    "from aicsimageio import AICSImage\n",
-    "\n",
-    "%timeit i = AICSImage(img_void_tile)\n",
-    "i = AICSImage(img_void_tile, reconstruct_mosaic=True)\n",
-    "i_lif = AICSImage(lif)"
-   ]
-  },
-  {
-   "cell_type": "code",
-   "execution_count": null,
-   "id": "5482b4a9-8bb7-4c86-8d24-d066d55e9678",
-   "metadata": {},
-   "outputs": [],
-   "source": [
-    "i_lif.scenes"
-   ]
-  },
-  {
-   "cell_type": "code",
-   "execution_count": null,
-   "id": "06fa9adb-e8f3-4e78-bfcf-e292ab941c8f",
-   "metadata": {},
-   "outputs": [],
-   "source": [
-    "i.get_dask_stack()"
-   ]
-  },
-  {
-   "cell_type": "markdown",
-   "id": "5ff0083c-40ef-4ff7-ab40-cb0d5193f345",
-   "metadata": {},
-   "source": [
-    "Mosaic stitch is not supported on tif files; so I will use my function relying on the PositionXYZ metadata.\n",
-    "\n",
-    "## dask_image"
-   ]
-  },
-  {
-   "cell_type": "code",
-   "execution_count": null,
-   "id": "086065c7-e210-410f-8d96-07fb1fc27a43",
-   "metadata": {},
-   "outputs": [],
-   "source": [
-    "from dask_image.imread import imread\n",
-    "\n",
-    "imread(img_void_tile)"
-   ]
-  },
-  {
-   "cell_type": "code",
-   "execution_count": null,
-   "id": "a6d9b62a-5aea-4dcd-9310-f2d8bdbf9930",
-   "metadata": {},
-   "outputs": [],
-   "source": [
-    "imread(lif)"
-   ]
-  },
-  {
-   "cell_type": "markdown",
-   "id": "71d2c542-5b10-457d-88b5-25c5c474184a",
-   "metadata": {},
-   "source": [
-    "Somehow it uses bioformats and can handle lif. No mosaic, no metadata though.\n",
-    "\n",
-    "**Pycroscopy** https://pypi.org/project/pycroscopy/ is not reading lif nor ome-tif at the moment.\n",
-    "\n",
-    "**large-image[all]** failed to intall.\n",
-    "\n",
-    "**pyimagej** need conda?\n",
-    "\n",
-    "## bioio-bioformats"
-   ]
-  },
-  {
-   "cell_type": "code",
-   "execution_count": null,
-   "id": "b48df022-16b9-40a8-bf06-e93714d3ffe9",
-   "metadata": {},
-   "outputs": [],
-   "source": [
-    "import bioio_bioformats\n",
-    "\n",
-    "%timeit bioio_bioformats.Reader(img_void_tile)"
-   ]
-  },
-  {
-   "cell_type": "code",
-   "execution_count": null,
-   "id": "24ec421e-3b7b-4649-8e6b-8bfa7e65669d",
-   "metadata": {},
-   "outputs": [],
-   "source": [
-    "i = bioio_bioformats.Reader(img_void_tile)\n",
-    "i.data.shape"
-   ]
-  },
-  {
-   "cell_type": "code",
-   "execution_count": null,
-   "id": "19b06f57-3802-4c00-b86d-878d6ba6af01",
-   "metadata": {},
-   "outputs": [],
-   "source": [
-    "i.get_xarray_dask_stack()"
-   ]
-  },
-  {
-   "cell_type": "code",
-   "execution_count": null,
-   "id": "48df43f5-f189-48d0-b5e0-d2243c6b72cb",
-   "metadata": {},
-   "outputs": [],
-   "source": [
-    "stk = i.get_dask_stack()"
-   ]
-  },
-  {
-   "cell_type": "code",
-   "execution_count": null,
-   "id": "6d910666-9ed5-4809-aa73-6bb116baed51",
-   "metadata": {},
-   "outputs": [],
-   "source": [
-    "stk.A"
-   ]
-  },
-  {
-   "cell_type": "markdown",
-   "id": "54963f96-3e06-4e85-8c4b-1870689c2523",
-   "metadata": {},
-   "source": [
-    "## bfio"
-   ]
-  },
-  {
-   "cell_type": "code",
-   "execution_count": null,
-   "id": "c14d2152-521b-4c3d-924f-462525647be5",
-   "metadata": {},
-   "outputs": [],
-   "source": [
-    "import bfio\n",
-    "\n",
-    "%timeit bfio.BioReader(img_void_tile)"
-   ]
-  },
-  {
-   "cell_type": "code",
-   "execution_count": null,
-   "id": "a5650a71-bf23-4632-9857-be38ddb32bb2",
-   "metadata": {},
-   "outputs": [],
-   "source": [
-    "rdr = bfio.BioReader(img_void_tile)\n",
-    "%timeit i = rdr.read()\n",
-    "i = rdr.read()\n",
-    "i.shape"
-   ]
-  },
-  {
-   "cell_type": "code",
-   "execution_count": null,
-   "id": "69328e4b-cfff-45ec-af5a-73b94577c230",
-   "metadata": {},
-   "outputs": [],
-   "source": [
-    "rdr.metadata"
-   ]
-  },
-  {
-   "cell_type": "code",
-   "execution_count": null,
-   "id": "a222f1fe-34db-43d1-8a97-6720ccede82a",
-   "metadata": {},
-   "outputs": [],
-   "source": [
-    "rdr.ps_x"
-   ]
-  },
-  {
-   "cell_type": "markdown",
-   "id": "e6d681d7-0dd1-4be8-b5ed-6e25d09bcf58",
-   "metadata": {},
-   "source": [
-    "## PIMS"
-   ]
-  },
-  {
-   "cell_type": "code",
-   "execution_count": null,
-   "id": "ea19fd32-096d-4cf4-9d1f-a17143d950ec",
-   "metadata": {},
-   "outputs": [],
-   "source": [
-    "import pims\n",
-    "\n",
-    "%timeit fs = pims.Bioformats(img_void_tile)\n",
-    "fs = pims.Bioformats(img_void_tile)\n",
-    "fs.sizes"
-   ]
-  },
-  {
-   "cell_type": "markdown",
-   "id": "51091c74-7230-4ae9-b34c-3eb998e2a2a9",
-   "metadata": {},
-   "source": [
-    "## PyOMETiff"
-   ]
-  },
-  {
-   "cell_type": "code",
-   "execution_count": null,
-   "id": "d1584382-71bc-45a3-8b1a-864919a2bddf",
-   "metadata": {},
-   "outputs": [],
-   "source": [
-    "import pyometiff\n",
-    "\n",
-    "%timeit rdr = pyometiff.OMETIFFReader(fpath=img_void_tile)\n",
-    "rdr = pyometiff.OMETIFFReader(fpath=img_void_tile)"
-   ]
-  },
-  {
-   "cell_type": "code",
-   "execution_count": null,
-   "id": "9c0c6e95-2056-4cbe-83bb-015924e804e0",
-   "metadata": {},
-   "outputs": [],
-   "source": [
-    "%timeit r = rdr.read()\n",
-    "res = rdr.read()"
-   ]
-  },
-  {
-   "cell_type": "code",
-   "execution_count": null,
-   "id": "776b9078-04d4-41b1-ade6-2583d4741810",
-   "metadata": {},
-   "outputs": [],
-   "source": [
-    "res[2]"
-   ]
-  },
-  {
-   "cell_type": "code",
-   "execution_count": null,
-   "id": "7eb964f5-be1a-4c65-9304-87eef305059e",
-   "metadata": {},
-   "outputs": [],
-   "source": [
-    "pyometiff.OMETIFFReader._get_metadata_template()"
-   ]
-  },
-  {
-   "cell_type": "markdown",
-   "id": "173fc85e-e4e3-40ff-bf57-97d1c252d4a0",
-   "metadata": {},
-   "source": [
-    "## Final Note\n",
-    "\n",
-    "I will keep \n",
-    "\n",
-    "0. Read\n",
-    "1. stitch\n",
-    "2. md_grouping\n",
-    "\n",
-    "\n",
-    "- pycromanager\n",
-    "- microscope\n",
-    "- python-microscopy"
-   ]
-  },
-  {
-   "cell_type": "code",
-   "execution_count": null,
-   "id": "ef6c5da7-5090-4f01-a754-50eabea84925",
-   "metadata": {},
-   "outputs": [],
-   "source": [
-    "import imgread"
-   ]
-  },
-  {
-   "cell_type": "code",
-   "execution_count": null,
-   "id": "ecad961e-2964-44a6-8058-fdab0090eab4",
-   "metadata": {},
-   "outputs": [],
-   "source": [
-    "from imgread import read"
-   ]
-  },
-  {
-   "cell_type": "code",
-   "execution_count": null,
-   "id": "42963116-2197-4d30-aef1-b133865b86dc",
-   "metadata": {},
-   "outputs": [],
-   "source": [
-    "read.read_pims(img_void_tile)"
-   ]
-  },
-  {
-   "cell_type": "code",
-   "execution_count": null,
-   "id": "1f082080-df03-443f-bcf3-ba2ce0cc5eac",
-   "metadata": {},
-   "outputs": [],
-   "source": [
-    "read.read_jb(img_void_tile)"
-   ]
-  }
- ],
- "metadata": {
-  "kernelspec": {
-   "display_name": "Python 3 (ipykernel)",
-   "language": "python",
-   "name": "python3"
-  },
-  "language_info": {
-   "codemirror_mode": {
-    "name": "ipython",
-    "version": 3
-   },
-   "file_extension": ".py",
-   "mimetype": "text/x-python",
-   "name": "python",
-   "nbconvert_exporter": "python",
-   "pygments_lexer": "ipython3",
-   "version": "3.10.13"
-  }
- },
- "nbformat": 4,
- "nbformat_minor": 5
-=======
     "cells": [
         {
             "cell_type": "markdown",
@@ -1055,5 +387,4 @@
     },
     "nbformat": 4,
     "nbformat_minor": 5
->>>>>>> 3740b47a
 }